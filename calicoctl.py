#!/usr/bin/env python
"""calicoctl

Override the host:port of the ETCD server by setting the environment variable
ETCD_AUTHORITY [default: 127.0.0.1:4001]

Usage:
  calicoctl node --ip=<IP> [--node-image=<DOCKER_IMAGE_NAME>] [--ip6=<IP6>] [--force-unix-socket]
  calicoctl node stop [--force]
  calicoctl status
  calicoctl shownodes [--detailed]
  calicoctl profile show [--detailed]
  calicoctl profile add <PROFILE>
  calicoctl profile remove <PROFILE>
  calicoctl profile <PROFILE> tag show
  calicoctl profile <PROFILE> tag add <TAG>
  calicoctl profile <PROFILE> tag remove <TAG>
  calicoctl profile <PROFILE> rule show
  calicoctl profile <PROFILE> rule json
  calicoctl profile <PROFILE> rule update
  calicoctl profile <PROFILE> member add <CONTAINER>
  calicoctl ipv4 pool add <CIDR>
  calicoctl ipv4 pool del <CIDR>
  calicoctl ipv4 pool show
  calicoctl ipv6 pool add <CIDR>
  calicoctl ipv6 pool del <CIDR>
  calicoctl ipv6 pool show
  calicoctl container add <CONTAINER> <IP>
  calicoctl container remove <CONTAINER> [--force]
  calicoctl reset
  calicoctl diags

Options:
 --ip=<IP>                The local management address to use.
 --ip6=<IP6>              The local IPv6 management address to use.
 --node-image=<DOCKER_IMAGE_NAME>    Docker image to use for
                          Calico's per-node container
                          [default: calico/node:latest]

"""
import socket
import sys
import time
import os
import re
import json

import netaddr
from docopt import docopt
import sh
import docker
import docker.utils
from netaddr import IPNetwork, IPAddress
from netaddr.core import AddrFormatError
from prettytable import PrettyTable

<<<<<<< HEAD
from node.adapter.datastore import (DatastoreClient,
                                    ETCD_AUTHORITY_ENV,
                                    ETCD_AUTHORITY_DEFAULT,
                                    Rules)
=======
from node.adapter.datastore import (ETCD_AUTHORITY_ENV,
                                    ETCD_AUTHORITY_DEFAULT)
from node.adapter.ipam import IPAMClient
>>>>>>> 7ae0893c
from node.adapter import netns


hostname = socket.gethostname()
client = IPAMClient()
DOCKER_VERSION = "1.16"
docker_client = docker.Client(version=DOCKER_VERSION,
                              base_url=os.getenv("DOCKER_HOST",
                                                 "unix://var/run/docker.sock"))

try:
    modprobe = sh.Command._create('modprobe')
    sysctl = sh.Command._create("sysctl")
    restart = sh.Command._create("restart")
except sh.CommandNotFound as e:
    print "Missing command: %s" % e.message
    
DEFAULT_IPV4_POOL = IPNetwork("192.168.0.0/16")
DEFAULT_IPV6_POOL = IPNetwork("fd80:24e2:f998:72d6::/64")

REAL_SOCK = "/var/run/docker.real.sock"
POWERSTRIP_SOCK = "/var/run/docker.sock"
DOCKER_DEFAULT_FILENAME = "/etc/default/docker"
DOCKER_OPTIONS = 'DOCKER_OPTS="-H unix://%s"' % REAL_SOCK

def get_container_info(container_name):
    """
    Get the full container info array from a partial ID or name.

    :param container_name: The partial ID or name of the container.
    :return: The container info array
    """
    try:
        info = docker_client.inspect_container(container_name)
    except docker.errors.APIError as e:
        if e.response.status_code == 404:
            # Re-raise as a key error for consistency.
            raise KeyError("Container %s was not found." % container_name)
        else:
            raise
    return info

def get_container_id(container_name):
    """
    Get the full container ID from a partial ID or name.

    :param container_name: The partial ID or name of the container.
    :return: The container ID as a string.
    """
    info = get_container_info(container_name)
    return info["Id"]


class ConfigError(Exception):
    pass


def container_add(container_name, ip):
    """
    Add a container (on this host) to Calico networking with the given IP.

    :param container_name: The name or ID of the container.
    :param ip: An IPAddress object with the desired IP to assign.
    """
    # The netns manipulations must be done as root.
    if os.geteuid() != 0:
        print >> sys.stderr, "`calicoctl container add` must be run as root."
        sys.exit(2)
    try:
        info = get_container_info(container_name)
    except KeyError as err:
        print err.message
        sys.exit(1)
    container_id = info["Id"]

    # Check if the container already exists
    try:
        _ = client.get_ep_id_from_cont(container_id)
    except KeyError:
        # Calico doesn't know about this container.  Continue.
        pass
    else:
        # Calico already set up networking for this container.  Since we got
        # called with an IP address, we shouldn't just silently exit, since
        # that would confuse the user: the container would not be reachable on
        # that IP address.
        print "%s has already been configured with Calico Networking." % \
              container_name
        sys.exit(1)

    # Check the IP is in the allocation pool.  If it isn't, BIRD won't export
    # it.
    ip = IPAddress(ip)
    version = "v%s" % ip.version
    pools = client.get_ip_pools(version)
    pool = None
    for candidate_pool in pools:
        if ip in candidate_pool:
            pool = candidate_pool

    if pool is None:
        print "%s is not in any configured pools" % ip
        sys.exit(1)

    # Check the container is actually running.
    if not info["State"]["Running"]:
        print "%s is not currently running." % container_name
        sys.exit(1)

    # The next hop IPs for this host are stored in etcd.
    next_hops = client.get_default_next_hops(hostname)
    try:
        next_hops[ip.version]
    except KeyError:
        print "This node is not configured for IPv%d." % ip.version
        sys.exit(1)

    # Assign the IP
    if not client.assign_address(pool, ip):
        print "IP address is already assigned in pool %s " % pool
        sys.exit(1)

    # Actually configure the netns.  Use eth1 since eth0 is the docker bridge.
    pid = info["State"]["Pid"]
    endpoint = netns.set_up_endpoint(ip, pid, next_hops,
                                     veth_name="eth1",
                                     proc_alias="proc")

    # Register the endpoint
    client.set_endpoint(hostname, container_id, endpoint)

    print "IP %s added to %s" % (ip, container_name)


def container_remove(container_name):
    """
    Remove a container (on this host) from Calico networking.

    The container may be left in a state without any working networking.
    If there is a network adaptor in the host namespace used by the container
    then it is removed.

    :param container_name: The name or ID of the container.
    """
    # Resolve the name to ID.
    container_id = get_container_id(container_name)

    # Find the endpoint ID. We need this to find any ACL rules
    try:
        endpoint_id = client.get_ep_id_from_cont(container_id)
    except KeyError:
        print "Container %s doesn't contain any endpoints" % container_name
        return

<<<<<<< HEAD
=======
    groups = client.get_groups_by_endpoint(endpoint_id)
    if len(groups) > 0:
        print "Container %s is in security groups %s. Can't remove." % \
              (container_name, groups)

    # Remove any IP address assignments that this endpoint has
    endpoint = client.get_endpoint(hostname, container_id, endpoint_id)
    for net in endpoint.ipv4_nets | endpoint.ipv6_nets:
        assert(net.size == 1)
        ip = net.ip
        pools = client.get_ip_pools("v%s" % ip.version)
        for pool in pools:
            if ip in pool:
                client.unassign_address(pool, ip)

>>>>>>> 7ae0893c
    # Remove the endpoint
    netns.remove_endpoint(endpoint_id)

    # Remove the container from the datastore.
    client.remove_container(container_id)

    print "Removed Calico interface from %s" % container_name


def node_stop(force):
    if force or len(client.get_hosts()[hostname]["docker"]) == 0:
        client.remove_host()
        try:
            docker_client.stop("calico-node")
        except docker.errors.APIError as err:
            if err.response.status_code != 404:
                raise

        print "Node stopped and all configuration removed"
    else:
        print "Current host has active endpoints so can't be stopped." + \
              " Force with --force"


def clean_restart_docker(sock_to_wait_on):
    if os.path.exists(REAL_SOCK):
        os.remove(REAL_SOCK)
    if os.path.exists(POWERSTRIP_SOCK):
        os.remove(POWERSTRIP_SOCK)

    restart("docker")

    # Wait for docker to create the socket
    while not os.path.exists(sock_to_wait_on):
        time.sleep(0.1)


def node(ip, force_unix_socket, node_image, ip6=""):
    # modprobe and sysctl require root privileges.
    if os.geteuid() != 0:
        print >> sys.stderr, "`calicoctl node` must be run as root."
        sys.exit(2)

    modprobe("ip6_tables")
    modprobe("xt_set")

    # Set up etcd
    ipv4_pools = client.get_ip_pools("v4")
    ipv6_pools = client.get_ip_pools("v6")

    # Create default pools if required
    if not ipv4_pools:
        client.add_ip_pool("v4", DEFAULT_IPV4_POOL)
    if not ipv6_pools:
        client.add_ip_pool("v6", DEFAULT_IPV6_POOL)

    client.create_global_config()
    client.create_host(ip, ip6)

    # Enable IP forwarding since all compute hosts are vRouters.
    sysctl("-w", "net.ipv4.ip_forward=1")
    sysctl("-w", "net.ipv6.conf.all.forwarding=1")

    # The docker daemon could be in one of two states:
    # 1) Listening on /var/run/docker.sock - the default
    # 2) listening on /var/run/docker.real.sock - if it's been previously run
    #    with --force-unix-socket
    enable_socket = "NO"

    # We might need to talk to a different docker endpoint, so create some
    # client flexibility.
    node_docker_client = docker_client

    if force_unix_socket:
        # Update docker to use a different unix socket, so powerstrip can run
        # its proxy on the "normal" one. This provides simple access for
        # existing tools to the powerstrip proxy.

        # Set the docker daemon to listen on the docker.real.sock by updating
        # the config, clearing old sockets and restarting.
        socket_config_exists = \
            DOCKER_OPTIONS in open(DOCKER_DEFAULT_FILENAME).read()
        if not socket_config_exists:
            with open(DOCKER_DEFAULT_FILENAME, "a") as docker_config:
                docker_config.write(DOCKER_OPTIONS)
            clean_restart_docker(REAL_SOCK)

        # Always remove the socket that powerstrip will use, as it gets upset
        # otherwise.
        if os.path.exists(POWERSTRIP_SOCK):
            os.remove(POWERSTRIP_SOCK)

        # At this point, docker is listening on a new port but powerstrip isn't
        # running, so docker clients need to talk directly to docker.
        node_docker_client = docker.Client(version=DOCKER_VERSION,
                                           base_url="unix://%s" % REAL_SOCK)
        enable_socket = "YES"
    else:
        # Not using the unix socket.  If there is --force-unix-socket config in
        # place, do some cleanup
        socket_config_exists = \
            DOCKER_OPTIONS in open(DOCKER_DEFAULT_FILENAME).read()
        if socket_config_exists:
            good_lines = [line for line in open(DOCKER_DEFAULT_FILENAME)
                          if DOCKER_OPTIONS not in line]
            open(DOCKER_DEFAULT_FILENAME, 'w').writelines(good_lines)
            clean_restart_docker(POWERSTRIP_SOCK)

    try:
        node_docker_client.remove_container("calico-node", force=True)
    except docker.errors.APIError as err:
        if err.response.status_code != 404:
            raise

    etcd_authority = os.getenv(ETCD_AUTHORITY_ENV, ETCD_AUTHORITY_DEFAULT)

    environment = [
        "POWERSTRIP_UNIX_SOCKET=%s" % enable_socket,
        "IP=%s" % ip,
        "IP6=%s" % ip6,
        "ETCD_AUTHORITY=%s" % etcd_authority,  # etcd host:port
    ]

    binds = {
        "/var/run":
            {
                "bind": "/host-var-run",
                "ro": False
            },
        "/proc":
            {
                "bind": "/proc_host",
                "ro": False
            },
        "/var/log/calico":
            {
                "bind": "/var/log/calico",
                "ro": False
            }
    }

    host_config = docker.utils.create_host_config(
        privileged=True,
        restart_policy={"Name": "Always"},
        network_mode="host",
        binds=binds)

    container = node_docker_client.create_container(
        node_image,
        name="calico-node",
        detach=True,
        environment=environment,
        host_config=host_config,
        volumes=["/host-var-run",
                 "/proc_host",
                 "/var/log/calico"])
    cid = container["Id"]

    node_docker_client.start(container)

    if force_unix_socket:
        while not os.path.exists(POWERSTRIP_SOCK):
            time.sleep(0.1)
        uid = os.stat(REAL_SOCK).st_uid
        gid = os.stat(REAL_SOCK).st_gid
        os.chown(POWERSTRIP_SOCK, uid, gid)
    else:
        powerstrip_port = "2377"
        print "Docker Remote API is on port %s.  Run \n" % powerstrip_port
        print "export DOCKER_HOST=localhost:%s\n" % powerstrip_port
        print "before using `docker run` for Calico networking.\n"

    print "Calico node is running with id: %s" % cid


def grep(text, pattern):
    return "\n".join([line for line in text.splitlines() if pattern in line])


def status():
    calico_node_info = filter(lambda container: "/calico-node" in
                              container["Names"],
                              docker_client.containers())
    if len(calico_node_info) == 0:
        print "calico-node container not running"
    else:
        print "calico-node container is running. Status: %s" % \
              calico_node_info[0]["Status"]

        apt_output = docker_client.execute("calico-node", ["/bin/bash", "-c",
                                           "apt-cache policy calico-felix"])
        result = re.search(r"Installed: (.*?)\s", apt_output)
        if result is not None:
            print "Running felix version %s" % result.group(1)

        print "IPv4 Bird (BGP) status"
        print(docker_client.execute("calico-node",
                                    ["/bin/bash", "-c",
                                     "echo show protocols | "
                                     "birdc -s /etc/service/bird/bird.ctl"]))
        print "IPv6 Bird (BGP) status"
        print(docker_client.execute("calico-node",
                                    ["/bin/bash", "-c",
                                     "echo show protocols | "
                                     "birdc6 -s "
                                     "/etc/service/bird6/bird6.ctl"]))


def reset():
    print "Removing all data from data store"
    client.remove_all_data()


def profile_add(profile_name):
    """
    Create a policy profile with the given name.
    :param profile_name: The name for the profile.
    :return: None.
    """
    # Check if the profile exists.
    if client.profile_exists(profile_name):
        print "Profile %s already exists." % profile_name
    else:
        # Create the profile.
        client.create_profile(profile_name)
        print "Created profile %s" % profile_name


def profile_add_container(container_name, profile_name):
    """
    Add a container (on this host) to the profile with the given name.  This adds
    the first endpoint on the container to the profile.

    :param container_name: The Docker container name or ID.
    :param profile_name:  The Calico policy profile name.
    :return: None.
    """
    # Resolve the name to ID.
    container_id = get_container_id(container_name)

    if not client.profile_exists(profile_name):
        print "Profile with name %s was not found." % profile_name
        return

    client.add_workload_to_profile(profile_name, container_id)
    print "Added %s to %s" % (container_name, profile_name)


def profile_remove(profile_name):
    # TODO - Don't allow removing a profile that has endpoints in it.
    try:
        client.delete_profile(profile_name)
    except KeyError:
        print "Couldn't find profile with name %s" % profile_name
    else:
        print "Deleted profile %s" % profile_name


def profile_show(detailed):
    profiles = client.get_profile_names()

    if detailed:
        x = PrettyTable(["Name", "Endpoint ID"])
        for name in profiles:
            members = client.get_profile_members(name)
            if members:
                for member in members:
                    x.add_row([name, member])
            else:
                x.add_row([name, "No members"])
    else:
        x = PrettyTable(["Name"])
        for name in profiles:
            x.add_row([name])

    print x


def profile_tag_show(name):
    """Show the tags on the profile."""
    try:
        profile = client.get_profile(name)
    except KeyError:
        print "Profile %s not found." % name
        sys.exit(1)

    for tag in profile.tags:
        print tag


def profile_tag_add(name, tag):
    """
    Add a tag to the profile.
    :param name: Profile name
    :param tag: Tag name
    :return: None
    """
    try:
        profile = client.get_profile(name)
    except KeyError:
        print "Profile %s not found." % name
        sys.exit(1)

    profile.tags.add(tag)
    client.profile_update_tags(profile)
    print "Tag %s added to profile %s" % (tag, name)


def profile_tag_remove(name, tag):
    """
    Remove a tag from the profile.
    :param name: Profile name
    :param tag: Tag name
    :return: None
    """
    try:
        profile = client.get_profile(name)
    except KeyError:
        print "Profile %s not found." % name
        sys.exit(1)

    try:
        profile.tags.remove(tag)
    except KeyError:
        print "Tag %s is not on profile %s" % (tag, name)
        sys.exit(1)
    client.profile_update_tags(profile)
    print "Tag %s removed from profile %s" % (tag, name)


def profile_rule_show(name, human_readable=False):
    """Show the rules on the profile."""
    try:
        profile = client.get_profile(name)
    except KeyError:
        print "Profile %s not found." % name
        sys.exit(1)

    if human_readable:
        print "Inbound rules:"
        for i, rule in enumerate(profile.rules.inbound_rules, start=1):
            print " %3d %s" % (i, rule.pprint())
        print "Outbound rules:"
        for i, rule in enumerate(profile.rules.outbound_rules, start=1):
            print " %3d %s" % (i, rule.pprint())
    else:
        json.dump(profile.rules._asdict(),
                  sys.stdout,
                  indent=2)
        print ""


def profile_rule_update(name):
    """Update the rules on the profile"""
    try:
        profile = client.get_profile(name)
    except KeyError:
        print "Profile %s not found." % name
        sys.exit(1)

    # Read in the JSON from standard in.
    rules_str = sys.stdin.read()
    rules = Rules.from_json(rules_str)
    if rules.id != name:
        print 'Rules JSON "id"=%s doesn\'t match profile name %s.' % \
              (rules.id, name)
        sys.exit(1)

    profile.rules = rules
    client.profile_update_rules(profile)
    print "Successfully updated rules on profile %s" % name


def node_show(detailed):
    hosts = client.get_hosts()

    if detailed:
        x = PrettyTable(["Host", "Workload Type", "Workload ID", "Endpoint ID",
                         "Addresses", "MAC", "State"])
        for host, container_types in hosts.iteritems():
            if not container_types:
                x.add_row([host, "None", "None", "None",
                           "None", "None", "None"])
                continue
            for container_type, workloads in container_types.iteritems():
                for workload, endpoints in workloads.iteritems():
                    for endpoint, data in endpoints.iteritems():
                        x.add_row([host,
                                   container_type,
                                   workload,
                                   endpoint,
                                   " ".join(data["addrs"]),
                                   data["mac"],
                                   data["state"]])
    else:
        x = PrettyTable(["Host", "Workload Type", "Number of workloads"])
        for host, container_types in hosts.iteritems():
            if not container_types:
                x.add_row([host, "N/A", "0"])
                continue
            for container_type, workloads in container_types.iteritems():
                x.add_row([host, container_type, len(workloads)])
    print x


def save_diags():
    """
    Gather Calico diagnostics for bug reporting.
    :return: None
    """
    script = """
#!/bin/bash
[ -z $BASH ] && echo "You must run this script in bash" && exit 1
whoami | grep -q "root" || { echo "You must run this script as root" && exit 1; }
echo "Collecting diags"

ROUTE_FILE=route
IPTABLES_PREFIX=iptables
IP6TABLES_PREFIX=ip6tables
CALICO_DIR=/var/log/calico
date=`date +"%F_%H-%M-%S"`
diags_dir=`mktemp -d`
system=`hostname`
echo "Using temp dir: $diags_dir"
pushd $diags_dir >/dev/null

echo DATE=$date > date
echo $system > hostname

echo "Dumping netstat output"
netstat -an > $diags_dir/netstat

echo "Dumping routes"
for cmd in "route -n" "ip route" "ip -6 route"
do
  echo $cmd >> $ROUTE_FILE
  $cmd >> $ROUTE_FILE
  echo >> $ROUTE_FILE
done
netstat -an > netstat

echo "Dumping iptables"
iptables-save > $IPTABLES_PREFIX
ipset list > ipset

echo "Copying Calico logs"
cp -a $CALICO_DIR .

echo "Dumping datastore"
curl -s -L http://127.0.0.1:4001/v2/keys/calico?recursive=true -o etcd_calico

FILENAME=diags-`date +%Y%m%d_%H%M%S`.tar.gz

tar -zcf $FILENAME *
echo "Diags saved to $FILENAME in $diags_dir"

echo "Uploading file. Available for 14 days from the URL printed when the upload completes"
curl --upload-file $FILENAME https://transfer.sh/$FILENAME

popd >/dev/null

echo "Done"
"""
    bash = sh.Command._create('bash')
    bash(_in=script, _err=process_output, _out=process_output).wait()
    # TODO: reimplement this in Python
    # TODO: ipset might not be installed on the host. But we don't want to
    # gather the diags in the container because it might not be running...


def ip_pool_add(cidr_pool, version):
    """
    Add the the given CIDR range to the IP address allocation pool.

    :param cidr_pool: The pool to set in CIDR format, e.g. 192.168.0.0/16
    :return: None
    """
    assert version in (4, 6)
    try:
        pool = IPNetwork(cidr_pool)
    except AddrFormatError:
        print "%s is not a valid IP prefix." % cidr_pool
        return
    if pool.version != version:
        print "%s is an IPv%d prefix, this command is for IPv%d." % \
              (cidr_pool, pool.version, version)
        return
    client.add_ip_pool("v%d" % version, pool)


def ip_pool_remove(cidr_pool, version):
    """
    Add the the given CIDR range to the IP address allocation pool.

    :param cidr_pool: The pool to set in CIDR format, e.g. 192.168.0.0/16
    :return: None
    """
    assert version in (4, 6)
    try:
        pool = IPNetwork(cidr_pool)
    except AddrFormatError:
        print "%s is not a valid IP prefix." % cidr_pool
        return
    if pool.version != version:
        print "%s is an IPv%d prefix, this command is for IPv%d." % \
              (cidr_pool, pool.version, version)
        return
    try:
        client.del_ip_pool("v%d" % version, pool)
    except KeyError:
        print "%s is not a configured pool." % cidr_pool


def ip_pool_show(version):
    """
    Print a list of IP allocation pools.
    :return: None
    """
    pools = client.get_ip_pools(version)
    x = PrettyTable(["CIDR"])
    for pool in pools:
        x.add_row([pool])
    print x


def validate_arguments():
    profile_ok = (arguments["<PROFILE>"] is None or
                  re.match("^\w{1,30}$", arguments["<PROFILE>"]))
    tag_ok = (arguments["<TAG>"] is None or
              re.match("^\w+$", arguments["<TAG>"]))
    ip_ok = arguments["--ip"] is None or netaddr.valid_ipv4(
        arguments["--ip"]) or netaddr.valid_ipv6(arguments["--ip"])
    container_ip_ok = arguments["<IP>"] is None or netaddr.valid_ipv4(
        arguments["<IP>"]) or netaddr.valid_ipv6(arguments["<IP>"])

    if not profile_ok:
        print "Profile names must be <30 character long and can only contain " \
              "numbers, letters and underscore."
    if not tag_ok:
        print "Tags names can only container numbers, letters and underscore."
    if not ip_ok:
        print "Invalid ip argument"
    return profile_ok and ip_ok and container_ip_ok and tag_ok


def process_output(line):
    sys.stdout.write(line)


if __name__ == '__main__':
    arguments = docopt(__doc__)
    if validate_arguments():
        if arguments["node"]:
            if arguments["stop"]:
                node_stop(arguments["--force"])
            else:
                node_image = arguments['--node-image']
                ip6 = arguments["--ip6"]
                node(arguments["--ip"],
                     arguments["--force-unix-socket"],
                     node_image=node_image,
                     ip6=ip6)
        elif arguments["status"]:
            status()
        elif arguments["reset"]:
            reset()
        elif arguments["profile"]:
            if arguments["tag"]:
                if arguments["show"]:
                    profile_tag_show(arguments["<PROFILE>"])
                elif arguments["add"]:
                    profile_tag_add(arguments["<PROFILE>"],
                                    arguments["<TAG>"])
                elif arguments["remove"]:
                    profile_tag_remove(arguments["<PROFILE>"],
                                       arguments["<TAG>"])
            elif arguments["member"]:
                profile_add_container(arguments["<CONTAINER>"],
                                      arguments["<PROFILE>"])
            elif arguments["rule"]:
                if arguments["show"]:
                    profile_rule_show(arguments["<PROFILE>"],
                                      human_readable=True)
                elif arguments["json"]:
                    profile_rule_show(arguments["<PROFILE>"],
                                      human_readable=False)
                elif arguments["update"]:
                    profile_rule_update(arguments["<PROFILE>"])
            elif arguments["add"]:
                profile_add(arguments["<PROFILE>"])
            elif arguments["remove"]:
                profile_remove(arguments["<PROFILE>"])
            elif arguments["show"]:
                profile_show(arguments["--detailed"])
        elif arguments["diags"]:
            save_diags()
        elif arguments["shownodes"]:
            node_show(arguments["--detailed"])
        elif arguments["ipv4"]:
            assert arguments["pool"]
            if arguments["add"]:
                ip_pool_add(arguments["<CIDR>"], version=4)
            elif arguments["del"]:
                ip_pool_remove(arguments["<CIDR>"], version=4)
            elif arguments["show"]:
                ip_pool_show("v4")
        elif arguments["ipv6"]:
            assert arguments["pool"]
            if arguments["add"]:
                ip_pool_add(arguments["<CIDR>"], version=6)
            elif arguments["del"]:
                ip_pool_remove(arguments["<CIDR>"], version=6)
            elif arguments["show"]:
                ip_pool_show("v6")
        if arguments["container"]:
            if arguments["add"]:
                container_add(arguments["<CONTAINER>"], arguments["<IP>"])
            if arguments["remove"]:
                container_remove(arguments["<CONTAINER>"])
    else:
        print "Couldn't validate arguments. Exiting."
        sys.exit(1)<|MERGE_RESOLUTION|>--- conflicted
+++ resolved
@@ -54,16 +54,10 @@
 from netaddr.core import AddrFormatError
 from prettytable import PrettyTable
 
-<<<<<<< HEAD
-from node.adapter.datastore import (DatastoreClient,
-                                    ETCD_AUTHORITY_ENV,
+from node.adapter.datastore import (ETCD_AUTHORITY_ENV,
                                     ETCD_AUTHORITY_DEFAULT,
                                     Rules)
-=======
-from node.adapter.datastore import (ETCD_AUTHORITY_ENV,
-                                    ETCD_AUTHORITY_DEFAULT)
 from node.adapter.ipam import IPAMClient
->>>>>>> 7ae0893c
 from node.adapter import netns
 
 
@@ -218,13 +212,6 @@
         print "Container %s doesn't contain any endpoints" % container_name
         return
 
-<<<<<<< HEAD
-=======
-    groups = client.get_groups_by_endpoint(endpoint_id)
-    if len(groups) > 0:
-        print "Container %s is in security groups %s. Can't remove." % \
-              (container_name, groups)
-
     # Remove any IP address assignments that this endpoint has
     endpoint = client.get_endpoint(hostname, container_id, endpoint_id)
     for net in endpoint.ipv4_nets | endpoint.ipv6_nets:
@@ -235,7 +222,6 @@
             if ip in pool:
                 client.unassign_address(pool, ip)
 
->>>>>>> 7ae0893c
     # Remove the endpoint
     netns.remove_endpoint(endpoint_id)
 
